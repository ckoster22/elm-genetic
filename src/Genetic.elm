--- conflicted
+++ resolved
@@ -97,24 +97,11 @@
             generateInitialPopulation options
 
         ( finalGeneration, bestOrganism, seed3 ) =
-<<<<<<< HEAD
-            case initialPopulation_ of
-                Just initialPopulation ->
-                    let
-                        ( nextPopulation, bestOrganism, seed3 ) =
-                            executeStep options initialPopulation seed2
-                    in
-                        recursivelyEvolve 0 options nextPopulation bestOrganism seed3
-
-                Nothing ->
-                    Debug.crash "Unable to produce random non-empty list"
-=======
             let
                 ( nextPopulation, bestOrganism, seed3 ) =
                     executeStep options initialPopulation seed2
             in
                 recursivelyEvolve 0 options nextPopulation bestOrganism seed3
->>>>>>> 21bfdd98
     in
         ( finalGeneration, bestOrganism.dna, bestOrganism.points, seed3 )
 
